--- conflicted
+++ resolved
@@ -132,33 +132,19 @@
 }
 ```
 
-<<<<<<< HEAD
-Certain zeroconf types are very generic (i.e., `_printer._tcp.local.`, `_axis-video._tcp.local.` or `_http._tcp.local`). In such cases you should include a Name (`name`), MAC address (`macaddress`), Manufacturer (`manufacturer`), or Model (`model`) filter:
-=======
 Certain zeroconf types are very generic (i.e., `_printer._tcp.local.`, `_axis-video._tcp.local.` or `_http._tcp.local`). In such cases you should include a Name (`name`), or Properties (`properties`) filter:
->>>>>>> 9e156bab
 
 ```json
 {
   "zeroconf": [
     {"type":"_axis-video._tcp.local.","properties":{"macaddress":"00408c*"}},
     {"type":"_axis-video._tcp.local.","name":"example*"},
-<<<<<<< HEAD
-    {"type":"_airplay._tcp.local.","manufacturer":"samsung*"},
-    {"type":"_airplay._tcp.local.","manufacturer":"appletv*"},
-   ]
-}
-```
-
-Note that the `name`, `manufacturer`, and `model` filters should be all lowercase and the `macaddress` filter should be all uppercase.
-=======
     {"type":"_airplay._tcp.local.","properties":{"am":"audioaccessory*"}},
    ]
 }
 ```
 
 Note that all values in the `properties` filters must be lowercase, and may contain a fnmatch type wildcard.
->>>>>>> 9e156bab
 
 ## SSDP
 
